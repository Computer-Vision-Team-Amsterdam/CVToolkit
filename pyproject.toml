--- conflicted
+++ resolved
@@ -25,16 +25,6 @@
     "torch>=2.0.0",
 ]
 
-<<<<<<< HEAD
-[tool.poetry.dependencies]
-python = ">=3.8"
-numpy = {version = "^1.24.2", source = "PyPI"}
-opencensus-ext-azure = {version = "^1.1.13", source = "PyPI"}
-pre-commit = {version = "^3.2.0", source = "PyPI"}
-pydantic = {version = ">1.8.2", source = "PyPI"}
-SQLAlchemy = {version = "^1.4.50", source = "PyPI"}
-torch = {version = "^2.0.0"}
-=======
 [project.optional-dependencies]
 dev = [
     "pre-commit>=3.2.0",
@@ -42,7 +32,6 @@
     "pytest-cov>=4.0.0",
     "safety>=3.2.4",
 ]
->>>>>>> 31335971
 
 [tool.setuptools]
 py-modules = ["CVToolkit"]
